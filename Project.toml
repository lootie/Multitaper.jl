name = "Multitaper"
uuid = "a81958ac-9ec9-4086-814d-3ae87249a5e8"
authors = ["Charlotte Haley <haleycharlotte@gmail.com>"]
version = "0.2.0"

[deps]
Arpack = "7d9fca2a-8960-54d3-9f78-7d1dccf2cb97"
Distributions = "31c24e10-a181-5473-b8eb-7969acd0382f"
FFTW = "7a1cc6ca-52ef-59f5-83cd-3a7055c09341"
FastGaussQuadrature = "442a2c76-b920-505d-bb47-c5924d526838"
LinearAlgebra = "37e2e46d-f89d-539d-b4ee-838fcccc9c8e"
NFFT = "efe261a4-0d2b-5849-be55-fc731d526b0d"
Printf = "de0858da-6303-5e67-8744-51eddeeeb8d7"
RecipesBase = "3cdcf5f2-1ef4-517c-9805-6587b60abb01"
SpecialFunctions = "276daf66-3868-5448-9aa4-cd146d93841b"
Statistics = "10745b16-79ce-11e8-11f9-7d13ad32a3b2"
StatsFuns = "4c63d2b9-4356-54db-8cca-17b64c39e42c"

[compat]
<<<<<<< HEAD
Arpack = "0.4.0, 0.5"
=======
Arpack = "0.4.0"
Distributions = "0.25"
>>>>>>> b6aeb071
FFTW = "1.2.4"
FastGaussQuadrature = "0.4.3"
NFFT = "0.5.2"
RecipesBase = "1.1.0"
SpecialFunctions = "0.10.3, 1"
julia = "1.4.2"

[extras]
DelimitedFiles = "8bb1440f-4735-579b-a4ab-409b98df4dab"
Test = "8dfed614-e22c-5e08-85e1-65c5234f0b40"

[targets]
test = ["Test", "DelimitedFiles"]<|MERGE_RESOLUTION|>--- conflicted
+++ resolved
@@ -17,12 +17,7 @@
 StatsFuns = "4c63d2b9-4356-54db-8cca-17b64c39e42c"
 
 [compat]
-<<<<<<< HEAD
 Arpack = "0.4.0, 0.5"
-=======
-Arpack = "0.4.0"
-Distributions = "0.25"
->>>>>>> b6aeb071
 FFTW = "1.2.4"
 FastGaussQuadrature = "0.4.3"
 NFFT = "0.5.2"
